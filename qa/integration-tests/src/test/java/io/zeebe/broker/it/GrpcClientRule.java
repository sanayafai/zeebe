/*
 * Copyright © 2017 camunda services GmbH (info@camunda.com)
 *
 * Licensed under the Apache License, Version 2.0 (the "License");
 * you may not use this file except in compliance with the License.
 * You may obtain a copy of the License at
 *
 *     http://www.apache.org/licenses/LICENSE-2.0
 *
 * Unless required by applicable law or agreed to in writing, software
 * distributed under the License is distributed on an "AS IS" BASIS,
 * WITHOUT WARRANTIES OR CONDITIONS OF ANY KIND, either express or implied.
 * See the License for the specific language governing permissions and
 * limitations under the License.
 */
package io.zeebe.broker.it;

import static io.zeebe.test.util.TestUtil.waitUntil;

import io.zeebe.broker.it.clustering.ClusteringRule;
import io.zeebe.broker.test.EmbeddedBrokerRule;
import io.zeebe.client.ZeebeClient;
import io.zeebe.client.ZeebeClientBuilder;
import io.zeebe.client.api.commands.PartitionInfo;
import io.zeebe.client.api.commands.Topology;
import io.zeebe.client.api.events.DeploymentEvent;
import io.zeebe.model.bpmn.Bpmn;
import io.zeebe.model.bpmn.BpmnModelInstance;
import io.zeebe.model.bpmn.builder.ServiceTaskBuilder;
import io.zeebe.protocol.intent.DeploymentIntent;
import io.zeebe.protocol.intent.JobIntent;
import io.zeebe.test.util.record.RecordingExporter;
import java.util.List;
import java.util.function.Consumer;
import java.util.stream.Collectors;
import org.junit.rules.ExternalResource;

public class GrpcClientRule extends ExternalResource {

  private final Consumer<ZeebeClientBuilder> configurator;

  protected ZeebeClient client;

  public GrpcClientRule(final EmbeddedBrokerRule brokerRule) {
    this(brokerRule, config -> {});
  }

  public GrpcClientRule(
      final EmbeddedBrokerRule brokerRule, final Consumer<ZeebeClientBuilder> configurator) {
    this(
        config -> {
          config.brokerContactPoint(brokerRule.getGatewayAddress().toString());
          configurator.accept(config);
        });
  }

  public GrpcClientRule(final ClusteringRule clusteringRule) {
    this(config -> config.brokerContactPoint(clusteringRule.getGatewayAddress().toString()));
  }

  private GrpcClientRule(final Consumer<ZeebeClientBuilder> configurator) {
    this.configurator = configurator;
  }

  @Override
  protected void before() {
    final ZeebeClientBuilder builder = ZeebeClient.newClientBuilder();
    configurator.accept(builder);
    client = builder.build();
  }

  @Override
  protected void after() {
    client.close();
    client = null;
  }

  public ZeebeClient getClient() {
    return client;
  }

  public void waitUntilDeploymentIsDone(final long key) {
    waitUntil(
        () ->
            RecordingExporter.deploymentRecords(DeploymentIntent.DISTRIBUTED)
                .withRecordKey(key)
                .exists());
  }

  public List<Integer> getPartitions() {
    final Topology topology = client.newTopologyRequest().send().join();

    return topology.getBrokers().stream()
        .flatMap(i -> i.getPartitions().stream())
        .filter(PartitionInfo::isLeader)
        .map(PartitionInfo::getPartitionId)
        .collect(Collectors.toList());
  }

  public long createSingleJob(String type) {
    return createSingleJob(type, b -> {}, "{}");
  }

  public long createSingleJob(String type, Consumer<ServiceTaskBuilder> consumer) {
    return createSingleJob(type, consumer, "{}");
  }

<<<<<<< HEAD
  public long createSingleJob(
      String type, Consumer<ServiceTaskBuilder> consumer, String variables) {
    final BpmnModelInstance modelInstance =
        Bpmn.createExecutableProcess("process")
            .startEvent("start")
            .serviceTask(
                "task",
                t -> {
                  t.zeebeTaskType(type);
                  consumer.accept(t);
                })
            .endEvent("end")
            .done();
=======
  public long createSingleJob(String type, Consumer<ServiceTaskBuilder> consumer, String payload) {
    final BpmnModelInstance modelInstance = createSingleJobModelInstance(type, consumer);
    final long workflowKey = deployWorkflow(modelInstance);
    final long workflowInstanceKey = createWorkflowInstance(workflowKey, payload);
>>>>>>> cb9ea88a

    return RecordingExporter.jobRecords(JobIntent.CREATED)
        .filter(j -> j.getValue().getHeaders().getWorkflowInstanceKey() == workflowInstanceKey)
        .withType(type)
        .getFirst()
        .getKey();
  }

  public BpmnModelInstance createSingleJobModelInstance(
      String jobType, Consumer<ServiceTaskBuilder> taskBuilderConsumer) {
    return Bpmn.createExecutableProcess("process")
        .startEvent("start")
        .serviceTask(
            "task",
            t -> {
              t.zeebeTaskType(jobType);
              taskBuilderConsumer.accept(t);
            })
        .endEvent("end")
        .done();
  }

  public long deployWorkflow(BpmnModelInstance modelInstance) {
    final DeploymentEvent deploymentEvent =
        getClient()
            .newDeployCommand()
            .addWorkflowModel(modelInstance, "workflow.bpmn")
            .send()
            .join();
    waitUntilDeploymentIsDone(deploymentEvent.getKey());
    return deploymentEvent.getWorkflows().get(0).getWorkflowKey();
  }

<<<<<<< HEAD
    // when
    final long workflowInstanceKey =
        getClient()
            .newCreateInstanceCommand()
            .bpmnProcessId("process")
            .latestVersion()
            .variables(variables)
            .send()
            .join()
            .getWorkflowInstanceKey();

    return RecordingExporter.jobRecords(JobIntent.CREATED)
        .withWorkflowInstanceKey(workflowInstanceKey)
        .withType(type)
        .getFirst()
        .getKey();
=======
  public long createWorkflowInstance(long workflowKey, String payload) {
    return getClient()
        .newCreateInstanceCommand()
        .workflowKey(workflowKey)
        .payload(payload)
        .send()
        .join()
        .getWorkflowInstanceKey();
  }

  public long createWorkflowInstance(long workflowKey) {
    return getClient()
        .newCreateInstanceCommand()
        .workflowKey(workflowKey)
        .send()
        .join()
        .getWorkflowInstanceKey();
>>>>>>> cb9ea88a
  }
}<|MERGE_RESOLUTION|>--- conflicted
+++ resolved
@@ -105,26 +105,11 @@
     return createSingleJob(type, consumer, "{}");
   }
 
-<<<<<<< HEAD
   public long createSingleJob(
       String type, Consumer<ServiceTaskBuilder> consumer, String variables) {
-    final BpmnModelInstance modelInstance =
-        Bpmn.createExecutableProcess("process")
-            .startEvent("start")
-            .serviceTask(
-                "task",
-                t -> {
-                  t.zeebeTaskType(type);
-                  consumer.accept(t);
-                })
-            .endEvent("end")
-            .done();
-=======
-  public long createSingleJob(String type, Consumer<ServiceTaskBuilder> consumer, String payload) {
     final BpmnModelInstance modelInstance = createSingleJobModelInstance(type, consumer);
     final long workflowKey = deployWorkflow(modelInstance);
-    final long workflowInstanceKey = createWorkflowInstance(workflowKey, payload);
->>>>>>> cb9ea88a
+    final long workflowInstanceKey = createWorkflowInstance(workflowKey, variables);
 
     return RecordingExporter.jobRecords(JobIntent.CREATED)
         .filter(j -> j.getValue().getHeaders().getWorkflowInstanceKey() == workflowInstanceKey)
@@ -158,29 +143,11 @@
     return deploymentEvent.getWorkflows().get(0).getWorkflowKey();
   }
 
-<<<<<<< HEAD
-    // when
-    final long workflowInstanceKey =
-        getClient()
-            .newCreateInstanceCommand()
-            .bpmnProcessId("process")
-            .latestVersion()
-            .variables(variables)
-            .send()
-            .join()
-            .getWorkflowInstanceKey();
-
-    return RecordingExporter.jobRecords(JobIntent.CREATED)
-        .withWorkflowInstanceKey(workflowInstanceKey)
-        .withType(type)
-        .getFirst()
-        .getKey();
-=======
-  public long createWorkflowInstance(long workflowKey, String payload) {
+  public long createWorkflowInstance(long workflowKey, String variables) {
     return getClient()
         .newCreateInstanceCommand()
         .workflowKey(workflowKey)
-        .payload(payload)
+        .variables(variables)
         .send()
         .join()
         .getWorkflowInstanceKey();
@@ -193,6 +160,5 @@
         .send()
         .join()
         .getWorkflowInstanceKey();
->>>>>>> cb9ea88a
   }
 }